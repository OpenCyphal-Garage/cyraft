--- conflicted
+++ resolved
@@ -13,10 +13,7 @@
 # Add parent directory to Python path
 # Get the absolute path of the parent directory
 parent_dir = os.path.abspath(os.path.join(os.path.dirname(__file__), ".."))
-<<<<<<< HEAD
-parent_dir = os.path.abspath(os.path.join(os.path.dirname(__file__), ".."))
-=======
->>>>>>> 9504d060
+
 # Add the parent directory to the Python path
 sys.path.append(parent_dir)
 # This can be removed if setting PYTHONPATH (export PYTHONPATH=cyraft)
@@ -125,10 +122,6 @@
 
     await asyncio.sleep(TERM_TIMEOUT)  # + 0.1 to make sure the timer has been reset
     assert raft_node._term == 0  # 0 because we have manually set the node to leader (instead of waiting for election)
-<<<<<<< HEAD
-    assert raft_node._term == 0  # 0 because we have manually set the node to leader (instead of waiting for election)
-=======
->>>>>>> 9504d060
     await asyncio.sleep(TERM_TIMEOUT)
     assert raft_node._term == 0
     await asyncio.sleep(TERM_TIMEOUT)
