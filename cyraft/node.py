#!/usr/bin/env python3
# Distributed under CC0 1.0 Universal (CC0 1.0) Public Domain Dedication.
# pylint: disable=ungrouped-imports,wrong-import-position

import os
import asyncio
import logging
import pycyphal
import typing
import time
import numpy as np


# DSDL files are automatically compiled by pycyphal import hook from sources pointed by CYPHAL_PATH env variable.
import sirius_cyber_corp  # This is our vendor-specific root namespace. Custom data types.
import pycyphal.application  # This module requires the root namespace "uavcan" to be transcompiled.

# Import other namespaces we're planning to use. Nested namespaces are not auto-imported, so in order to reach,
# say, "uavcan.node.Heartbeat", you have to "import uavcan.node".
import uavcan.node  # noqa
from .state import RaftState

_logger = logging.getLogger(__name__)
_logger.setLevel(logging.INFO)

# ANSI colors for logging
c = {
    "end_color": "\033[0m",
    "raft_logic": "\033[36m",  # CYAN
    "request_vote": "\033[35m",  # PURPLE/"MAGENTA"
    "append_entries": "\033[33m",  # YELLOW
}

TERM_TIMEOUT = 0.5  # seconds
ELECTION_TIMEOUT = 5  # seconds


class RaftNode:
    REGISTER_FILE = "raft_node.db"
    """
    The register file stores configuration parameters of the local application/node. The registers can be modified
    at launch via environment variables and at runtime via RPC-service "uavcan.register.Access".
    The file will be created automatically if it doesn't exist.
    """

    def __init__(self) -> None:
        node_info = uavcan.node.GetInfo_1.Response(
            software_version=uavcan.node.Version_1(major=1, minor=0),
            name="org.opencyphal.pycyphal.demo.demo_node",
        )

        ########################################
        ##### Raft-specific node variables #####
        ########################################
        self._prev_state: RaftState = RaftState.FOLLOWER  # for testing purposes
        self._state: RaftState = RaftState.FOLLOWER

        self._election_timer: asyncio.TimerHandle
        self._next_election_timeout: float
        self._term_timer: asyncio.TimerHandle
        self._next_term_timeout: float

        self._election_timeout: float = 0.15 + 0.15 * os.urandom(1)[0] / 255.0  # random between 150 and 300 ms
        self._term_timeout = TERM_TIMEOUT
        # assert (
        #     self._term_timeout < self._election_timeout / 2
        # ), "Term timeout must be less than half of election timeout"

        self._cluster: typing.List[int] = []
        self._request_vote_clients: typing.List[pycyphal.application.Client] = []
        self._append_entries_clients: typing.List[pycyphal.application.Client] = []

        ## Persistent state on all servers
        self._term: int = 0
        self._voted_for: int | None = None
        self._log: typing.List[sirius_cyber_corp.LogEntry_1] = []
        # index 0 contains an empty entry (so that the first entry starts at index 1 as per Raft paper)
        self._log.append(
            sirius_cyber_corp.LogEntry_1(
                term=0,
                entry=None,
            )
        )

        ## Volatile state on all servers
        self._commit_index: int = 0  # index of highest log entry commited to log
        # self.last_applied: int = 0 # QUESTION: Is this even necessary? Do we have a "state machine"?

        ## Volatile state on leaders
        self._next_index: typing.List[int] = []  # index of the next log entry to send to that server

        # self._match_index: typing.List[int] = []  # index of highest log entry known to be replicated on server

        ########################################
        #####       UAVCAN-specific        #####
        ########################################
        self._node = pycyphal.application.make_node(node_info, RaftNode.REGISTER_FILE)

        self._node.heartbeat_publisher.mode = uavcan.node.Mode_1.OPERATIONAL  # type: ignore
        self._node.heartbeat_publisher.vendor_specific_status_code = os.getpid() % 100

        # Create an RPC-server. (RequestVote)
        self._node.get_server(sirius_cyber_corp.RequestVote_1, "request_vote").serve_in_background(
            self._serve_request_vote
        )

        # Create an RPC-server. (AppendEntries)
        self._node.get_server(sirius_cyber_corp.AppendEntries_1, "append_entries").serve_in_background(
            self._serve_append_entries
        )

        # Create an RPC-server. (ExecuteCommand)
        self._node.get_server(uavcan.node.ExecuteCommand_1).serve_in_background(self._serve_execute_command)

        self._node.start()

    @property
    def election_timeout(self) -> float:
        return self._election_timeout

    @election_timeout.setter
    def election_timeout(self, timeout: float) -> None:
        if timeout > 0:
            self._election_timeout = timeout
        else:
            raise ValueError("Election timeout must be greater than 0")

    @property
    def term_timeout(self) -> float:
        return self._term_timeout

    @term_timeout.setter
    def term_timeout(self, timeout: float) -> None:
        if timeout > 0:
            self._term_timeout = timeout
        else:
            raise ValueError("Term timeout must be greater than 0")

    def add_remote_node(self, remote_node_id: int | list[int]) -> None:
        """
        This method adds a remote node to the cluster. It also creates the necessary clients for the remote node.
        """
        if isinstance(remote_node_id, int):
            remote_node_id = [remote_node_id]

        for node_id in remote_node_id:
            if node_id not in self._cluster and node_id != self._node.id:
                _logger.info(c["raft_logic"] + f"Adding node {node_id} to cluster" + c["end_color"])
                self._cluster.append(node_id)
                request_vote_client = self._node.make_client(sirius_cyber_corp.RequestVote_1, node_id, "request_vote")
                self._request_vote_clients.append(request_vote_client)
                append_entries_client = self._node.make_client(
                    sirius_cyber_corp.AppendEntries_1, node_id, "append_entries"
                )
                self._append_entries_clients.append(append_entries_client)
                self._next_index.append(1)
                # self._match_index.append(0)

        total_nodes = len(self._cluster)
        assert len(self._request_vote_clients) == total_nodes
        assert len(self._append_entries_clients) == total_nodes
        assert len(self._next_index) == total_nodes
        # assert len(self._match_index) == total_nodes

    def remove_remote_node(self, remote_node_id: int) -> None:
        """
        This method is used to remove a remote node from the cluster.
        It also removes the corresponding clients.
        """
        if remote_node_id in self._cluster:
            _logger.info(c["raft_logic"] + f"Removing node {remote_node_id} from cluster" + c["end_color"])
            index = self._cluster.index(remote_node_id)
            self._cluster.pop(index)
            self._request_vote_clients.pop(index)
            self._append_entries_clients.pop(index)
            self._next_index.pop(index)
            # self._match_index.pop(index)

    async def _serve_request_vote(
        self,
        request: sirius_cyber_corp.RequestVote_1.Request,
        metadata: pycyphal.presentation.ServiceRequestMetadata,
    ) -> sirius_cyber_corp.RequestVote_1.Response:
        """
        This method receives the request vote request from the candidate and calls the implementation method.
        """
        _logger.info(
            c["request_vote"] + "Node ID: %d -- Request vote request %s from node %d" + c["end_color"],
            self._node.id,
            request,
            metadata.client_node_id,
        )
        response = await self._serve_request_vote_impl(request, metadata.client_node_id)
        return response

    async def _serve_request_vote_impl(
        self, request: sirius_cyber_corp.RequestVote_1.Request, client_node_id: int
    ) -> sirius_cyber_corp.RequestVote_1.Response:
        """
        This method is used to serve the request_vote RPC.
        Depending on:
            - the term of the request
            - the term of the node
            - the voted_for of the node
        the method will either grant or deny the vote.
        """

        vote_granted = None

        """
        If request.term is higher than self.term, then:
         1. Switch to follower
         2. Update term to new term
         3. Reset voted_for
        """
        if request.term > self._term:
            self._change_state(RaftState.FOLLOWER)  # Our term is stale, so we can't serve as leader
            self._term = request.term
            self._voted_for = None

        if request.term < self._term:
            vote_granted = False
            _logger.info(
                c["request_vote"] + "Request vote request denied (term (%d) < self._term (%d)" + c["end_color"],
                request.term,
                self._term,
            )
        else:
            vote_granted = (self._voted_for is None or self._voted_for == client_node_id) and self._log[
                request.last_log_index
            ].term == request.last_log_term

            if vote_granted:
                self._change_state(
                    RaftState.FOLLOWER
                )  # Avoiding race condition when Candidate. This is necessary to avoid excessive elections
                self._voted_for = client_node_id
            else:
                _logger.info(
                    c["request_vote"]
                    + "Request vote request denied log is not up to date (self._log.term (%d) != request.last_log_term (%d) or already voted for another candidate in this term (%s))"
                    + c["end_color"],
                    self._log[request.last_log_index].term,
                    request.last_log_term,
                    self._voted_for,
                )

        return sirius_cyber_corp.RequestVote_1.Response(term=self._term, vote_granted=vote_granted)

    async def _start_election(self) -> None:
        """
        This method is used to start an election.
        It will send request vote to all the other nodes in the cluster.
        If the node receives a majority of votes, it will become the leader.
        If not, it will revert to follower state.
        """
        assert self._state == RaftState.CANDIDATE, "Election can only be started by a candidate"

        _logger.info(
            c["raft_logic"] + "Node ID: %d -- Starting election" + c["end_color"],
            self._node.id,
        )
        # Increment currentTerm
        self._term += 1
        # Vote for self
        self._voted_for = self._node.id
        # Send RequestVote RPCs to all other servers
        last_log_index = len(self._log) - 1  # if log is empty (only entry is at index zero), last_log_index = 0
        request = sirius_cyber_corp.RequestVote_1.Request(
            term=self._term,
            last_log_index=last_log_index,
            last_log_term=self._log[last_log_index].term,
        )
        # Send request vote to all nodes in cluster, count votes
        number_of_nodes = len(self._cluster) + 1  # +1 for self
        number_of_votes = 1  # Vote for self
        for remote_node_index, remote_client in enumerate(self._request_vote_clients):  # index allows to find node id
            remote_node_id = self._cluster[remote_node_index]
            _logger.info(
                c["raft_logic"] + "Node ID: %d -- Sending request vote to node %d" + c["end_color"],
                self._node.id,
                remote_node_id,
            )
            response = await remote_client(request)
            if response:
                _logger.info(
                    c["raft_logic"] + "Node ID: %d -- Response from node %d: %s" + c["end_color"],
                    self._node.id,
                    remote_node_id,
                    response,
                )
                if response.vote_granted:
                    number_of_votes += 1
            else:
                _logger.info(
                    c["raft_logic"] + "Node ID: %d -- No response from node %d" + c["end_color"],
                    self._node.id,
                    remote_node_id,
                )

        # If votes received from majority of servers: become leader
        if number_of_votes > number_of_nodes / 2:  # int(5/2) = 2, int(3/2) = 1
            _logger.info(
                c["raft_logic"] + "Node ID: %d -- Became leader" + c["end_color"],
                self._node.id,
            )
            self._change_state(RaftState.LEADER)
        else:
            _logger.info(
                c["raft_logic"] + "Node ID: %d -- Election failed" + c["end_color"],
                self._node.id,
            )
            # If election fails, revert to follower
            self._voted_for = None
            self._change_state(RaftState.FOLLOWER)

    async def _serve_append_entries(
        self,
        request: sirius_cyber_corp.AppendEntries_1.Request,
        metadata: pycyphal.presentation.ServiceRequestMetadata,
    ) -> sirius_cyber_corp.AppendEntries_1.Response:
        """
        This method receives the append entries requests from the leader and processes them in one of the following ways:
        1) If the request is a heartbeat, it will reset the election timeout and return a success response.
        2) If the request is not a heartbeat, it will:
            a) Check if the term is less than the current term, if so it will return a failure response.
            b) Check if the log entry at the previous index matches the previous term, if not it will return a failure response.
        3) If the above checks have passed, it will call _append_entries_processing to append the new entry to the log.
        """
        _logger.info(
            c["append_entries"] + "Node ID: %d -- Append entries request %s from node %d" + c["end_color"],
            self._node.id,
            request,
            metadata.client_node_id,
        )

        # heartbeat processing
        if len(request.log_entry) == 0:  # empty means heartbeat
            if request.term < self._term:
                _logger.info(
                    c["append_entries"] + "Node ID: %d -- Heartbeat denied (term < currentTerm)" + c["end_color"],
                    self._node.id,
                )
                return sirius_cyber_corp.AppendEntries_1.Response(term=self._term, success=False)
            else:  # request.term >= self._term
                _logger.info(
                    c["append_entries"] + "Node ID: %d -- Heartbeat received" + c["end_color"],
                    self._node.id,
                )
                if metadata.client_node_id != self._voted_for and request.term > self._term:
                    _logger.info(
                        c["append_entries"] + "Node ID: %d -- Heartbeat from new leader: %d" + c["end_color"],
                        self._node.id,
                        metadata.client_node_id,
                    )
                    self._voted_for = metadata.client_node_id
                self._change_state(RaftState.FOLLOWER)  # this will reset the election timeout as well
                self._term = request.term  # update term

                return sirius_cyber_corp.AppendEntries_1.Response(term=self._term, success=True)

        # Reply false if term < currentTerm (§5.1)
        if request.term < self._term:
            _logger.info(
                c["append_entries"]
                + "Node ID: %d -- Append entries request denied (term (%d) < currentTerm (%d))"
                + c["end_color"],
                self._node.id,
                request.term,
                self._term,
            )
            return sirius_cyber_corp.AppendEntries_1.Response(term=self._term, success=False)

        # Reply false if log doesn’t contain an entry at prevLogIndex
        # whose term matches prevLogTerm (§5.3)
        try:
            if self._log[request.prev_log_index].term != request.prev_log_term:
                _logger.info(
                    c["append_entries"]
                    + "Node ID: %d -- Append entries request denied (log mismatch)"
                    + c["end_color"],
                    self._node.id,
                )
                return sirius_cyber_corp.AppendEntries_1.Response(term=self._term, success=False)
        except IndexError as e:
            _logger.info(
                c["append_entries"]
                + "Node ID: %d -- Append entries request denied (log mismatch 2). IndexError: %s. "
                + "prev_log_index: %d, log_length: %d"
                + c["end_color"],
                self._node.id,
                str(e),
                request.prev_log_index,
                len(self._log),
            )
            return sirius_cyber_corp.AppendEntries_1.Response(term=self._term, success=False)

        self._append_entries_processing(request)
        return sirius_cyber_corp.AppendEntries_1.Response(term=self._term, success=True)

    def _append_entries_processing(
        self,
        request: sirius_cyber_corp.AppendEntries_1.Request,
    ) -> None:
        """
        This method is called when the append entries request passes all checks and can be appended to the log.
        """
        assert len(request.log_entry) == 1  # in our implementation only a single entry is sent at a time

        # If an existing entry conflicts with a new one (same index but different terms),
        # delete the existing entry and all that follow it (§5.3)
        new_index = request.prev_log_index + 1
        _logger.info(
            c["append_entries"] + "Node ID: %d -- new_index: %d" + c["end_color"],
            self._node.id,
            new_index,
        )
        for log_index, log_entry in enumerate(self._log[1:]):
            if (
                log_index + 1  # index + 1 because we skip the first entry (self._log[1:])
            ) == new_index and log_entry.term != request.log_entry[0].term:
                _logger.info(
                    c["append_entries"] + "Node ID: %d -- deleting from: %d" + c["end_color"],
                    self._node.id,
                    log_index + 1,
                )
                number_of_entries_to_delete = len(self._log) - (log_index + 1)
                self._next_index = [x - number_of_entries_to_delete for x in self._next_index]
                del self._log[log_index + 1 :]
                self._commit_index = log_index
                break

        # Append any new entries not already in the log
        # [in our implementation only a single entry is sent at a time]
        # 1. Check if the entry already exists
        append_new_entry = True
        if (
            new_index < len(self._log)
            and self._log[new_index].term == request.log_entry[0].term
            and self._log[new_index].entry.value == request.log_entry[0].entry.value
        ):  # log comparison can be done better, once this is fixed: https://github.com/OpenCyphal/pycyphal/issues/297
            append_new_entry = False
            _logger.info(
                c["append_entries"] + "Node ID: %d -- entry already exists" + c["end_color"],
                self._node.id,
            )
        # 2. If it does not exist, append it
        if append_new_entry:
            if new_index < len(self._log):
                _logger.info("new_index < len(self._log): %s", new_index < len(self._log))
                _logger.info(
                    "self._log[new_index] == request.log_entry[0]: %s",
                    self._log[new_index] == request.log_entry[0],
                )
                assert False
            self._log.append(request.log_entry[0])
            self._commit_index += 1
            _logger.info(
                c["append_entries"] + "Node ID: %d -- appended: %s" + c["end_color"],
                self._node.id,
                request.log_entry[0],
            )
            _logger.info(
                c["append_entries"] + "Node ID: %d -- commit_index: %d" + c["end_color"],
                self._node.id,
                self._commit_index,
            )

        # If leaderCommit > commitIndex, set commitIndex =
        # min(leaderCommit, index of last new entry)
        # Note: request.leader_commit can be less than self._commit_index if
        #       the leader is behind and is sending old entries
        # TODO: test this case (log replication)
        if request.leader_commit > self._commit_index:
            self._commit_index = min(request.leader_commit, new_index)

        # Update current_term (if follower) (leaders will update their own term on timeout)
        if self._state == RaftState.FOLLOWER:
<<<<<<< HEAD
            self._reset_election_timeout()
=======
            self._change_state(RaftState.FOLLOWER)  # this will reset the election timeout as well
>>>>>>> 9504d060
            self._term = request.log_entry[0].term

    async def _send_heartbeat(self, remote_node_index: int) -> None:
        """
        This method is called periodically (upon each term timeout by the leader) to send a heartbeat
        to a remote node (which has a complete log).
        It can fail in one of the following ways:
        - if the remote node has a higher term, the leader must convert to a follower
        - if the remote node is behind, the leader will send sequentially decreasing prev_log_index
          and update self._next_index for that particular node.
        - if the remote node is unreachable, the leader must retry later
        """

        assert self._state == RaftState.LEADER, "Only the leader can send heartbeats"

        # Send heartbeat
        remote_node_id = self._cluster[remote_node_index]
        remote_client = self._append_entries_clients[remote_node_index]
        _logger.info(
            c["raft_logic"] + "Node ID: %d -- Sending heartbeat to node %d" + c["end_color"],
            self._node.id,
            remote_node_id,
        )
        prev_log_index = self._next_index[remote_node_index] - 1
        prev_log_term = self._log[prev_log_index].term
        request = sirius_cyber_corp.AppendEntries_1.Request(
            term=self._term,
            prev_log_index=prev_log_index,
            prev_log_term=prev_log_term,
            log_entry=None,  # heartbeat has no log entry
        )
        _logger.info(
            c["raft_logic"] + "Node ID: %d -- prev_log_index: %d, prev_log_term: %d" + c["end_color"],
            self._node.id,
            request.prev_log_index,
            request.prev_log_term,
        )
        assert len(request.log_entry) == 0, "Heartbeat should not have a log entry"
        try:
            response = await remote_client(request)  # metadata is filled out by the client
        except pycyphal.presentation._port._error.PortClosedError:
            _logger.info(
                c["raft_logic"]
                + "Node ID: %d -- Failed to send append entries request to remote node %d (port closed)"
                + c["end_color"],
                self._node.id,
                self._cluster[remote_node_index],
            )
            return
        if response:
            if response.success:
                _logger.info(
                    c["raft_logic"] + "Node ID: %d -- heartbeat to node %d was successful" + c["end_color"],
                    self._node.id,
                    remote_node_id,
                )
            else:
                if response.term > self._term:
                    _logger.info(
                        c["raft_logic"]
                        + "Node ID: %d -- heartbeat to node %d failed, converting to follower"
                        + c["end_color"],
                        self._node.id,
                        remote_node_id,
                    )
                    self._change_state(RaftState.FOLLOWER)
                    self._voted_for = None
                    return
                elif response.term == self._term:
                    if self._state != RaftState.LEADER:
                        # this check is to make sure we are still the leader
                        # (which could have changed due a heartbeat from another leader, see _unittest_raft_fsm_2, stage 5/6)
                        return
                    _logger.info(
                        c["raft_logic"] + "Node ID: %d -- heartbeat to node %d failed (Log mismatch)" + c["end_color"],
                        self._node.id,
                        remote_node_id,
                    )
                    # send a new heartbeat with a smaller prev_log_index
                    self._next_index[remote_node_index] -= 1
                    await self._send_heartbeat(remote_node_index)
                else:
                    pass  # do nothing, we are no longer the leader
        else:
            _logger.info(
                c["raft_logic"] + "Node ID: %d -- heartbeat to node %d failed (unreachable)" + c["end_color"],
                self._node.id,
                remote_node_id,
            )

    async def _send_append_entry(self, remote_node_index: int):
        """
        This method is called whenever the remote node log needs to be appended.
        It works a very similar manner to _send_hearbeat, except that it sends a single log entry.
        """

        assert self._state == RaftState.LEADER, "Only the leader can request append entry"

        _logger.info(
            c["raft_logic"]
            + "Node ID: %d -- Remote node %d log is not up to date, sending append entries request"
            + c["end_color"],
            self._node.id,
            self._cluster[remote_node_index],
        )
        remote_next_index = self._next_index[remote_node_index]
        remote_client = self._append_entries_clients[remote_node_index]
        request = sirius_cyber_corp.AppendEntries_1.Request(
            term=self._term,
            prev_log_index=remote_next_index - 1,
            prev_log_term=self._log[remote_next_index - 1].term,
            log_entry=self._log[remote_next_index],
        )
        assert len(request.log_entry) == 1, "Append entry should have a (single) log entry"
        try:
            response = await remote_client(request)  # metadata is filled out by the client
        except pycyphal.presentation._port._error.PortClosedError:
            _logger.info(
                c["raft_logic"]
                + "Node ID: %d -- Failed to send append entries request to remote node %d (port closed)"
                + c["end_color"],
                self._node.id,
                self._cluster[remote_node_index],
            )
            return
        if response:
            if response.success:
                _logger.info(
                    c["raft_logic"] + "Node ID: %d -- Remote node %d log updated" + c["end_color"],
                    self._node.id,
                    self._cluster[remote_node_index],
                )
                self._next_index[remote_node_index] += 1
                # self._match_index[remote_node_index] += 1
            else:
                if response.term > self._term:
                    _logger.info(
                        c["raft_logic"]
                        + "Node ID: %d -- Remote node %d log update failed, converting to follower"
                        + c["end_color"],
                        self._node.id,
                        self._cluster[remote_node_index],
                    )
                    self._change_state(RaftState.FOLLOWER)
                    self._voted_for = None
                    return
                elif response.term == self._term:
                    if self._state != RaftState.LEADER:
                        return
                    self._next_index[remote_node_index] -= 1
                    await self._send_append_entry(remote_node_index)
                else:
                    pass
        else:
            _logger.info(
                c["raft_logic"] + "Node ID: %d -- Remote node %d log update failed (unreachable)" + c["end_color"],
                self._node.id,
                self._cluster[remote_node_index],
            )

    @staticmethod
    async def _serve_execute_command(
        request: uavcan.node.ExecuteCommand_1.Request,
        metadata: pycyphal.presentation.ServiceRequestMetadata,
    ) -> uavcan.node.ExecuteCommand_1.Response:
        _logger.info("Execute command request %s from node %d", request, metadata.client_node_id)
        if request.command == uavcan.node.ExecuteCommand_1.Request.COMMAND_FACTORY_RESET:
            try:
                os.unlink(RaftNode.REGISTER_FILE)  # Reset to defaults by removing the register file.
            except OSError:  # Do nothing if already removed.
                pass
            return uavcan.node.ExecuteCommand_1.Response(uavcan.node.ExecuteCommand_1.Response.STATUS_SUCCESS)
        return uavcan.node.ExecuteCommand_1.Response(uavcan.node.ExecuteCommand_1.Response.STATUS_BAD_COMMAND)

    def _change_state(self, new_state: RaftState) -> None:
        """
        This method is used to change the state of the node.
        It will also take care of setting/cancelling the term timer upon changing states.
        FOLLOWER:
            - Term timer: NO
            - Election timer: YES
        CANDIDATE: (either wins election, becomes LEADER; or loses election, becomes FOLLOWER)
            - Term timer: NO
            - Election timer: NO
        LEADER:
            - Term timer: YES
            - Election timer: NO
        """
        self._prev_state = self._state
        self._state = new_state

        _logger.info(
            "Node ID: %d -- Changing state from %s to %s",
            self._node.id,
            self._prev_state,
            self._state,
        )

        if self._state == RaftState.FOLLOWER:
            # Cancel the term timeout (if it exists), and schedule a new election timeout.
            if hasattr(self, "_term_timer"):
                self._term_timer.cancel()  # FOLLOWER should not have term timer
            self._reset_election_timeout()  # FOLLOWER should have election timer
        elif self._state == RaftState.CANDIDATE:
            assert self._prev_state == RaftState.FOLLOWER, "Invalid state change 2"
            # Cancel the term timeout (if it exists), and cancel the election timeout (if it exists).
            if hasattr(self, "_term_timer"):
                self._term_timer.cancel()
            if hasattr(self, "_election_timer"):
                self._election_timer.cancel()
        elif self._state == RaftState.LEADER:
            assert self._prev_state == RaftState.CANDIDATE, "Invalid state change 3"

            # Cancel the election timeout (if it exists), and schedule a new term timeout.
            if hasattr(self, "_election_timer"):
                self._election_timer.cancel()
            self._reset_term_timeout()
        else:
            assert False, "Invalid state change"

    def _reset_election_timeout(self) -> None:
        """
        If a follower receives a heartbeat from the leader, it should reset its election timeout.
        """
        assert self._state == RaftState.FOLLOWER, "Only followers should reset the election timeout"
        _logger.info(
            c["raft_logic"] + "Node ID: %d -- Resetting election timeout" + c["end_color"],
            self._node.id,
        )
        loop = asyncio.get_event_loop()
        if hasattr(self, "_election_timer"):
            self._election_timer.cancel()
        self._election_timer = loop.call_later(
            self._election_timeout,
            lambda: asyncio.create_task(self._on_election_timeout()),
        )

    def _reset_term_timeout(self) -> None:
        """
        Once a term timeout is reached, another term callback is scheduled.
        """
        assert self._state == RaftState.LEADER, "Only leaders should reset the term timeout"
        _logger.info(
            c["raft_logic"] + "Node ID: %d -- Resetting term timeout" + c["end_color"],
            self._node.id,
        )
        loop = asyncio.get_event_loop()
        if hasattr(self, "_term_timer"):
            self._term_timer.cancel()
        self._term_timer = loop.call_later(self._term_timeout, lambda: asyncio.create_task(self._on_term_timeout()))

    async def _on_election_timeout(self) -> None:
        """
        This function is called upon election timeout.
        The node starts an election and then restarts the election timeout.
        """
        assert self._state == RaftState.FOLLOWER, "Only followers have an election timeout"
        _logger.info(
            c["raft_logic"] + "Node ID: %d -- Election timeout reached" + c["end_color"],
            self._node.id,
        )
        self._change_state(RaftState.CANDIDATE)
        await self._start_election()

    async def _on_term_timeout(self) -> None:
        """
        This function is called upon term timeout.
        If the node is a leader, it will do either of the following:
        - if the remote node log is up to date, it will send a heartbeat
        - if the remote node log is not up to date, it will send an append entries request
        """
        _logger.info(
            c["raft_logic"] + "Node ID: %d -- Term timeout reached, new term: %d" + c["end_color"],
            self._node.id,
            self._term,
        )
        assert self._state == RaftState.LEADER, "Only leaders have a term timeout"
        self._reset_term_timeout()
        for remote_node_index, remote_next_index in enumerate(self._next_index):
            if self._state != RaftState.LEADER:
                # if the node is no longer a leader, stop sending heartbeats
                break

            _logger.info(
                c["raft_logic"]
                + "Node ID: %d -- Value of next index = %d and value of remote next index = %s for node %s"
                + c["end_color"],
                self._node.id,
                self._commit_index + 1,
                remote_next_index,
                self._cluster[remote_node_index],
            )

<<<<<<< HEAD
            _logger.info(
                c["raft_logic"]
                + "Node ID: %d -- Value of next index = %d and value of remote next index = %s for node %s"
                + c["end_color"],
                self._node.id,
                self._commit_index + 1,
                remote_next_index,
                self._cluster[remote_node_index],
            )

=======
>>>>>>> 9504d060
            if self._commit_index + 1 == remote_next_index:  # remote log is up to date
                _logger.info(
                    c["raft_logic"]
                    + "Node ID: %d -- Remote node %d log is up to date, sending heartbeat"
                    + c["end_color"],
                    self._node.id,
                    self._cluster[remote_node_index],
                )
                await self._send_heartbeat(remote_node_index)
            else:  # remote log is not up to date, send append entries request
                await self._send_append_entry(remote_node_index)

    async def run(self) -> None:
        """
        This method will schedule the election and term timeouts.
        Upon timeout another callback is scheduled, which will allow the node to keep running.
        """
        _logger.info("Application Node started!")
        _logger.info("Running. Press Ctrl+C to stop.")

        loop = asyncio.get_event_loop()

        # Scheduling coroutine to be run using call_at requires using lambda, the why is explained here:
        # https://github.com/OpenCyphal-Garage/cyraft/issues/8#issuecomment-1546868666
        # https://stackoverflow.com/questions/48235690/passing-a-coroutine-to-abstracteventloop-call-later

        # Schedule election timeout (if follower or candidate)
        if self._state == RaftState.FOLLOWER:
            self._next_election_timeout = loop.time() + self._election_timeout
            self._term_timer = loop.call_at(
                self._next_election_timeout,
                lambda: asyncio.create_task(self._on_election_timeout()),
            )

        # Schedule term timeout (only for leader)
        if self._state == RaftState.LEADER:
            self._next_term_timeout = loop.time() + self._term_timeout
            self._term_timer = loop.call_at(
                self._next_term_timeout,
                lambda: asyncio.create_task(self._on_term_timeout()),
            )

    def close(self) -> None:
        """
        Cancel the timers and close the node.
        """
        if hasattr(self, "_election_timer"):
            self._election_timer.cancel()
            assert self._election_timer.cancelled()
        if hasattr(self, "_term_timer"):
            self._term_timer.cancel()
            assert self._term_timer.cancelled()
        self._node.close()<|MERGE_RESOLUTION|>--- conflicted
+++ resolved
@@ -476,12 +476,9 @@
 
         # Update current_term (if follower) (leaders will update their own term on timeout)
         if self._state == RaftState.FOLLOWER:
-<<<<<<< HEAD
-            self._reset_election_timeout()
-=======
             self._change_state(RaftState.FOLLOWER)  # this will reset the election timeout as well
->>>>>>> 9504d060
             self._term = request.log_entry[0].term
+            
 
     async def _send_heartbeat(self, remote_node_index: int) -> None:
         """
@@ -774,19 +771,6 @@
                 self._cluster[remote_node_index],
             )
 
-<<<<<<< HEAD
-            _logger.info(
-                c["raft_logic"]
-                + "Node ID: %d -- Value of next index = %d and value of remote next index = %s for node %s"
-                + c["end_color"],
-                self._node.id,
-                self._commit_index + 1,
-                remote_next_index,
-                self._cluster[remote_node_index],
-            )
-
-=======
->>>>>>> 9504d060
             if self._commit_index + 1 == remote_next_index:  # remote log is up to date
                 _logger.info(
                     c["raft_logic"]
