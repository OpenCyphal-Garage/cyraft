#!/usr/bin/env python3
# Distributed under CC0 1.0 Universal (CC0 1.0) Public Domain Dedication.
# pylint: disable=ungrouped-imports,wrong-import-position

import os
import sys
import pathlib
import asyncio
import logging
import pycyphal
import typing
import time
import numpy as np

# DSDL files are automatically compiled by pycyphal import hook from sources pointed by CYPHAL_PATH env variable.
import sirius_cyber_corp  # This is our vendor-specific root namespace. Custom data types.
import pycyphal.application  # This module requires the root namespace "uavcan" to be transcompiled.

# Import other namespaces we're planning to use. Nested namespaces are not auto-imported, so in order to reach,
# say, "uavcan.node.Heartbeat", you have to "import uavcan.node".
import uavcan.node  # noqa
from .state import RaftState

_logger = logging.getLogger(__name__)

TERM_TIMEOUT = 0.5  # seconds
ELECTION_TIMEOUT = 5  # seconds

EMPTY_ENTRY = sirius_cyber_corp.Entry_1(
    name=uavcan.primitive.String_1(value="empty"),  # empty topic name
    value=0,  # empty topic id
)


class RaftNode:
    REGISTER_FILE = "raft_node.db"
    """
    The register file stores configuration parameters of the local application/node. The registers can be modified
    at launch via environment variables and at runtime via RPC-service "uavcan.register.Access".
    The file will be created automatically if it doesn't exist.
    """

    def __init__(self) -> None:
        node_info = uavcan.node.GetInfo_1.Response(
            software_version=uavcan.node.Version_1(major=1, minor=0),
            name="org.opencyphal.pycyphal.demo.demo_node",
        )

        ########################################
        ##### Raft-specific node variables #####
        ########################################
        self.closing = False

        self.prev_state: RaftState = RaftState.FOLLOWER  # for testing purposes
        self.state: RaftState = RaftState.FOLLOWER

        self.current_term_timestamp: float = time.time()
        self.last_message_timestamp: float = time.time()
        self._election_timeout: float = 0.15 + 0.15 * os.urandom(1)[0] / 255.0  # random between 150 and 300 ms
        self._term_timeout = TERM_TIMEOUT

        self.cluster: typing.List[RaftNode] = []

        ## Persistent state on all servers
        self.current_term: int = 0
        self.voted_for: int | None = None
        self.log: typing.List[sirius_cyber_corp.LogEntry_1] = []
        # index 0 contains an empty entry (so that the first entry starts at index 1 as per Raft paper)
        self.log.append(
            sirius_cyber_corp.LogEntry_1(
                term=0,
                entry=sirius_cyber_corp.Entry_1(
                    name=uavcan.primitive.String_1(value="empty"),
                    value=0,
                ),
            )
        )

        ## Volatile state on all servers
        self.commit_index: int = 0
        # self.last_applied: int = 0 # QUESTION: Is this even necessary? Do we have a "state machine"?

        ## Volatile state on leaders
        self.next_index: typing.List[int] = []
        self.match_index: typing.List[int] = []

        ########################################
        #####       UAVCAN-specific        #####
        ########################################
        self._node = pycyphal.application.make_node(node_info, RaftNode.REGISTER_FILE)

        self._node.heartbeat_publisher.mode = uavcan.node.Mode_1.OPERATIONAL  # type: ignore
        self._node.heartbeat_publisher.vendor_specific_status_code = os.getpid() % 100

        # Create an RPC-server. (RequestVote)
        try:
            srv_request_vote = self._node.get_server(sirius_cyber_corp.RequestVote_1, "request_vote")
            srv_request_vote.serve_in_background(self._serve_request_vote)
            _logger.info("Request vote service is enabled")
        except pycyphal.application.register.MissingRegisterError:
            _logger.info(
                "The request vote service is disabled by configuration (UAVCAN__SRV__REQUEST_VOTE__ID missing)"
            )

        # Create an RPC-server. (AppendEntries)
        try:
            srv_append_entries = self._node.get_server(sirius_cyber_corp.AppendEntries_1, "append_entries")
            srv_append_entries.serve_in_background(self._serve_append_entries)
            _logger.info("Append entries service is enabled")
        except pycyphal.application.register.MissingRegisterError:
            logging.info(
                "The append entries service is disabled by configuration (UAVCAN__SRV__APPEND_ENTRIES__ID missing)"
            )

        self._node.get_server(uavcan.node.ExecuteCommand_1).serve_in_background(self._serve_execute_command)

        self._node.start()  # Don't forget to start the node!

    @property
    def election_timeout(self) -> float:
        return self._election_timeout

    @election_timeout.setter
    def election_timeout(self, timeout: float) -> None:
        if timeout > 0:
            self._election_timeout = timeout
        else:
            raise ValueError("Election timeout must be greater than 0")

    @property
    def term_timeout(self) -> float:
        return self._term_timeout

    @term_timeout.setter
    def term_timeout(self, timeout: float) -> None:
        if timeout > 0:
            self._term_timeout = timeout
        else:
            raise ValueError("Term timeout must be greater than 0")

    # def add_remote_node(self, node_id) -> None:
    #     if node_id not in self.cluster:
    #         self.cluster.append(node_id)

    async def serve_request_vote_impl(self, request, client_node_id) -> sirius_cyber_corp.RequestVote_1.Response:
        # Reply false if term < self.current_term (§5.1)
        if request.term < self.current_term or self.voted_for is not None:
            _logger.info("Request vote request denied (term < self.current_term or self.voted_for is not None))")
            return sirius_cyber_corp.RequestVote_1.Response(term=self.current_term, vote_granted=False)

        # If voted_for is null or candidateId, and candidate’s log is at
        # least as up-to-date as receiver’s log, grant vote (§5.2, §5.4) # TODO: implement log comparison
        elif self.voted_for is None or self.voted_for == metadata.client_node_id:
            _logger.info("Request vote request granted")
            self.voted_for = metadata.client_node_id
            self.current_term = request.term
            return sirius_cyber_corp.RequestVote_1.Response(
                term=self.current_term,
                vote_granted=True,
            )

        _logger.error("Should not reach here!")  # put assert here

    async def _serve_request_vote(
        self,
        request: sirius_cyber_corp.RequestVote_1.Request,
        metadata: pycyphal.presentation.ServiceRequestMetadata,
    ) -> sirius_cyber_corp.RequestVote_1.Response:
        _logger.info(
            "Node ID: %d --\033[94mRequest vote request %s from node %d \033[0m",
            self._node.id,
            request,
            metadata.client_node_id,
        )
        self.serve_request_vote_impl(request, metadata.client_node_id)

    async def _start_election(self) -> None:
        _logger.info("Node ID: %d -- Starting election", self._node.id)
        # Increment currentTerm
        self.current_term += 1
        # Vote for self
        self.voted_for = self._node.id
        # Reset election timeout
        self.last_message_timestamp = time.time()
        # Send RequestVote RPCs to all other servers
        request = sirius_cyber_corp.RequestVote_1.Request(
            term=self.current_term,
            last_log_index=0,  # TODO: implement log
            last_log_term=0,  # TODO: implement log
        )
        # Send request vote to all nodes in cluster, count votes
        number_of_nodes = len(self.cluster)
        number_of_votes = 1  # Vote for self
        for remote_node in self.cluster:
            if remote_node._node.id != self._node.id:
                _logger.info("Node ID: %d -- Sending request vote to node %d", self._node.id, remote_node._node.id)
                response = await remote_node.serve_request_vote_impl(request, self._node.id)
                _logger.info("Node ID: %d -- Response from node %d: %s", self._node.id, remote_node._node.id, response)
                if response.vote_granted:
                    number_of_votes += 1
        # If votes received from majority of servers: become leader
        if number_of_votes > number_of_nodes / 2:  # int(5/2) = 2, int(3/2) = 1
            _logger.info("Node ID: %d -- Became leader", self._node.id)
            self.prev_state = self.state
            self.state = RaftState.LEADER
        else:
            _logger.info("Node ID: %d -- Election failed", self._node.id)
            # If AppendEntries RPC received from new leader: convert to follower
            # TODO: implement this

    async def _serve_append_entries(
        self,
        request: sirius_cyber_corp.AppendEntries_1.Request,
        metadata: pycyphal.presentation.ServiceRequestMetadata,
    ) -> sirius_cyber_corp.AppendEntries_1.Response:
        _logger.info(
            "Node ID: %d -- \033[94mAppend entries request %s from node %d \033[0m",
            self._node.id,
            request,
            metadata.client_node_id,
        )

        # heartbeat processing
        if (
            request.term >= self.current_term
            and request.log_entry.entry == EMPTY_ENTRY
            # and metadata.client_node_id == self.voted_for  # heartbeat from leader
        ):
            _logger.info("Node ID: %d -- Heartbeat received", self._node.id)
            if metadata.client_node_id != self.voted_for:
                _logger.info("Node ID: %d -- Heartbeat from new leader", self._node.id)
                self.voted_for = metadata.client_node_id
                self.prev_state = self.state
                self.state = RaftState.FOLLOWER
            self.last_message_timestamp = time.time()  # reset election timeout
            self.current_term = request.term  # update term
            return sirius_cyber_corp.AppendEntries_1.Response(term=self.current_term, success=True)

        # Reply false if term < currentTerm (§5.1)
        if request.log_entry.term < self.current_term:
            _logger.info("Node ID: %d -- Append entries request denied (term < currentTerm)", self._node.id)
            return sirius_cyber_corp.AppendEntries_1.Response(term=self.current_term, success=False)

        # Reply false if log doesn’t contain an entry at prevLogIndex
        # whose term matches prevLogTerm (§5.3)
        try:
            if self.log[request.prev_log_index].term != request.prev_log_term:
                _logger.info("Append entries request denied (log mismatch)")
                return sirius_cyber_corp.AppendEntries_1.Response(term=self.current_term, success=False)
        except IndexError:
            _logger.info("Append entries request denied (log mismatch 2)")
            return sirius_cyber_corp.AppendEntries_1.Response(term=self.current_term, success=False)

        self._append_entries_processing(request, metadata)

        return sirius_cyber_corp.AppendEntries_1.Response(term=self.current_term, success=True)

    def _append_entries_processing(
        self,
        request: sirius_cyber_corp.AppendEntries_1.Request,
        metadata: pycyphal.presentation.ServiceRequestMetadata,
    ) -> None:
        # If an existing entry conflicts with a new one (same index
        # but different terms), delete the existing entry and all that
        # follow it (§5.3)
        new_index = request.prev_log_index + 1
        _logger.debug("new_index: %d", new_index)
        for log_index, log_entry in enumerate(self.log[1:]):
            if (
                log_index + 1  # index + 1 because we skip the first entry (self.log[1:])
            ) == new_index and log_entry.term != request.log_entry.term:
                _logger.debug("deleting from: %d", log_index + 1)
                del self.log[log_index + 1 :]
                self.commit_index = log_index
                break

        # Append any new entries not already in the log
        # [in our implementation only a single entry is sent at a time]
        # 1. Check if the entry already exists
        append_new_entry = True
        if new_index < len(self.log) and self.log[new_index] == request.log_entry:
            append_new_entry = False
            _logger.debug("entry already exists")
        # 2. If it does not exist, append it
        if append_new_entry:
            self.log.append(request.log_entry)
            self.commit_index += 1
            _logger.debug("appended: %s", request.log_entry)
            _logger.debug("commit_index: %d", self.commit_index)

        # If leaderCommit > commitIndex, set commitIndex =
        # min(leaderCommit, index of last new entry)
        # Note: request.leader_commit can be less than self.commit_index if
        #       the leader is behind and is sending old entries
        # TODO: test this case (log replication)
        if request.leader_commit > self.commit_index:
            self.commit_index = min(request.leader_commit, new_index)

        # Update current_term
        self.current_term = request.log_entry.term

    async def _send_heartbeat(self) -> None:
        # 1. "Send" heartbeat to itself (i.e. process it locally)
        # 2. Send heartbeat to all other nodes
        #    - if response is true, update next_index and match_index
        #    - if response is false
        #       - if response term is greater than current_term, convert to follower
        #       - if term is equal to current_term, decrease prev_log_index, update next_index and retry
        # TODO: Some timeout functionality in case a node doesn't respond?
        self.next_index = [0] * len(self.cluster)  # clear old next_index

        for index, remote_node in enumerate(self.cluster):
            if remote_node._node.id == self._node.id:
                self.last_message_timestamp = time.time()
                self.next_index[index] = self.commit_index + 1
            else:
                prev_log_index = self.commit_index
                while prev_log_index >= 0:
                    _logger.info(
                        "Node ID: %d -- Sending heartbeat to node %d, prev_log_index: %d",
                        self._node.id,
                        remote_node._node.id,
                        prev_log_index,
                    )
                    empty_topic_log = sirius_cyber_corp.LogEntry_1(
                        term=self.current_term,
                        entry=EMPTY_ENTRY,
                    )
                    request = sirius_cyber_corp.AppendEntries_1.Request(
                        term=self.current_term,
                        prev_log_index=prev_log_index,
                        prev_log_term=self.log[prev_log_index].term,
                        log_entry=empty_topic_log,
                    )
                    metadata = pycyphal.presentation.ServiceRequestMetadata(
                        client_node_id=self._node.id,  # leader's node id
                        timestamp=time.time(),
                        priority=0,
                        transfer_id=0,
                    )
                    response = await remote_node._serve_append_entries(request, metadata)
                    if response.success:
                        _logger.info("Node ID: %d -- Heartbeat successful", self._node.id)
                        self.next_index[index] = prev_log_index + 1
                        break
                    else:
                        _logger.info("Node ID: %d -- Heartbeat failed", self._node.id)
                        if response.term > self.current_term:
                            _logger.info("Node ID: %d -- Term mismatch, converting to follower", self._node.id)
                            # self.current_term = response.term
                            self.prev_state = self.state
                            _logger.info("Node ID: %d -- prev_state: %s", self._node.id, self.prev_state)
                            self.state = RaftState.FOLLOWER
                            self.voted_for = None
                            return
                        elif response.term == self.current_term:
                            _logger.info("Incomplete log on remote node, decreasing prev_log_index")
                            prev_log_index -= 1

    @staticmethod
    async def _serve_execute_command(
        request: uavcan.node.ExecuteCommand_1.Request,
        metadata: pycyphal.presentation.ServiceRequestMetadata,
    ) -> uavcan.node.ExecuteCommand_1.Response:
        _logger.info("Execute command request %s from node %d", request, metadata.client_node_id)
        if request.command == uavcan.node.ExecuteCommand_1.Request.COMMAND_FACTORY_RESET:
            try:
                os.unlink(RaftNode.REGISTER_FILE)  # Reset to defaults by removing the register file.
            except OSError:  # Do nothing if already removed.
                pass
            return uavcan.node.ExecuteCommand_1.Response(uavcan.node.ExecuteCommand_1.Response.STATUS_SUCCESS)
        return uavcan.node.ExecuteCommand_1.Response(uavcan.node.ExecuteCommand_1.Response.STATUS_BAD_COMMAND)

    async def run(self) -> None:
        """
        The main method that runs the business logic. It is also possible to use the library in an IoC-style
        by using receive_in_background() for all subscriptions if desired.
        """
        _logger.info("Application Node started!")
        _logger.info("Running. Press Ctrl+C to stop.")

        while not self.closing:
            await asyncio.sleep(0.01)
            # if LEADER and term timeout is reached, increase term
            if time.time() - self.current_term_timestamp > self._term_timeout and self.state == RaftState.LEADER:
                self.current_term_timestamp = time.time()
                self.current_term += 1
                _logger.info(
                    "Node ID: %d -- Term timeout reached, increasing term to %d",
                    self._node.id,
                    self.current_term,
                )
                # send heartbeat to all nodes in cluster (to update term)
                await self._send_heartbeat()

            # if leader, send heartbeat to all nodes in cluster (before election timeout)
            if (
                self.state == RaftState.LEADER
                and time.time() - self.last_message_timestamp > self.election_timeout * 0.9
            ):
                await self._send_heartbeat()

            # if election timeout is reached, convert to candidate and start election
            if time.time() - self.last_message_timestamp > self.election_timeout:
                self.prev_state = self.state
                self.state = RaftState.CANDIDATE
                _logger.info(
                    "Node ID: %d -- Election timeout reached",
                    self._node.id,
                )
                await self._start_election()

    def close(self) -> None:
        """
        This will close all the underlying resources down to the transport interface and all publishers/servers/etc.
        All pending tasks such as serve_in_background()/receive_in_background() will notice this and exit automatically.
        """
        self.closing = True
        self._node.close()


# ----------------------------------------  TESTS GO BELOW THIS LINE  ----------------------------------------


async def _unittest_raft_node_init() -> None:
    """
    Test that the node is initialized correctly
    """
    os.environ["UAVCAN__NODE__ID"] = "42"
    os.environ["UAVCAN__SRV__REQUEST_VOTE__ID"] = "1"
    os.environ["UAVCAN__SRV__APPEND_ENTRIES__ID"] = "2"
    raft_node = RaftNode()
    assert raft_node._node.id == 42
    assert raft_node.state == RaftState.FOLLOWER
    # Persistent states
    assert raft_node.current_term == 0
    assert raft_node.voted_for == None
    assert len(raft_node.log) == 1
    assert raft_node.log[0].term == 0
    # Volatile states
    assert raft_node.commit_index == 0
    # assert raft_node.last_applied == 0


async def _unittest_raft_node_term_timeout() -> None:
    """
    Test that the LEADER node term is increased after the term timeout
    """
    os.environ["UAVCAN__NODE__ID"] = "41"
    raft_node = RaftNode()
    raft_node.election_timeout = TERM_TIMEOUT * 5  # so that we don't start an election
    raft_node.state = RaftState.LEADER  # only leader can increase term
    asyncio.create_task(raft_node.run())
    await asyncio.sleep(TERM_TIMEOUT)
    assert raft_node.current_term == 1
    await asyncio.sleep(TERM_TIMEOUT)
    assert raft_node.current_term == 2
    await asyncio.sleep(TERM_TIMEOUT)
    assert raft_node.current_term == 3

<<<<<<< HEAD
    # raft_node.close()  # TODO: fix this, it's not working
=======
    raft_node.close()  # TODO: fix this, it's not working
    await asyncio.sleep(1)
>>>>>>> 9b18e4b7


async def _unittest_raft_node_election_timeout() -> None:
    """
    Test that the node converts to candidate after the election timeout

    Test that the node doesn't convert to candidate if it receives a heartbeat message
    """
    os.environ["UAVCAN__NODE__ID"] = "41"
    raft_node = RaftNode()
    raft_node.election_timeout = ELECTION_TIMEOUT
    asyncio.create_task(raft_node.run())
    await asyncio.sleep(ELECTION_TIMEOUT)
    assert raft_node.prev_state == RaftState.CANDIDATE
    assert raft_node.state == RaftState.LEADER  # QUESTION: some way to test without directly falling into leader state?

    # raft_node.close()
    # cancel all tasks # TODO: figure out how to close task properly
    # pending_tasks = asyncio.all_tasks()
    # for task in pending_tasks:
    #     task.cancel()
    # await asyncio.gather(*pending_tasks, return_exceptions=True)


async def _unittest_raft_node_election_timeout_heartbeat() -> None:
    os.environ["UAVCAN__NODE__ID"] = "41"
    raft_node = RaftNode()
    raft_node.voted_for = 42
    raft_node.election_timeout = ELECTION_TIMEOUT

    asyncio.create_task(raft_node.run())
    await asyncio.sleep(ELECTION_TIMEOUT * 0.90)  # sleep until right before election timeout

    # send heartbeat
    terms_passed = raft_node.current_term
    empty_topic_log = sirius_cyber_corp.LogEntry_1(
        term=raft_node.current_term,  # leader's term is equal to follower's term
        entry=EMPTY_ENTRY,  # empty log entries
    )
    await raft_node._serve_append_entries(
        sirius_cyber_corp.AppendEntries_1.Request(
            term=terms_passed,  # leader's term
            prev_log_index=0,  # index of log entry immediately preceding new ones
            prev_log_term=0,  # term of prevLogIndex entry
            leader_commit=0,  # leader's commitIndex
            log_entry=empty_topic_log,  # log entries to store (empty for heartbeat)
        ),
        pycyphal.presentation.ServiceRequestMetadata(
            client_node_id=42,  # leader's node id
            timestamp=time.time(),  # leader's timestamp
            priority=0,  # leader's priority
            transfer_id=0,  # leader's transfer id
        ),
    )

    # wait for heartbeat to be processed [election is reached but shouldn't become leader due to heartbeat]
    await asyncio.sleep(ELECTION_TIMEOUT * 0.1)
    assert raft_node.state == RaftState.FOLLOWER
    assert raft_node.voted_for == 42
    # last_message_timestamp should be updated
    assert (time.time() - raft_node.last_message_timestamp) < (0.2 * raft_node.election_timeout)

    ## test that the node converts to candidate after the election timeout [if no heartbeat is received]
    await asyncio.sleep(ELECTION_TIMEOUT)
    assert raft_node.prev_state == RaftState.CANDIDATE


async def _unittest_raft_node_request_vote_rpc() -> None:
    """
    - Reply false if term < currentTerm
    - If votedFor is null or candidateId, and candidate's log is at least as up-to-date as receiver's log, grant vote
    """
    os.environ["UAVCAN__NODE__ID"] = "41"
    raft_node = RaftNode()

    request = sirius_cyber_corp.RequestVote_1.Request(
        term=1,  # candidate's term
        last_log_index=1,  # index of candidate's last log entry
        last_log_term=1,  # term of candidate's last log entry
    )
    metadata = pycyphal.presentation.ServiceRequestMetadata(
        client_node_id=42,  # voter's node id
        timestamp=0,  # voter's timestamp
        priority=0,  # voter's priority
        transfer_id=0,  # voter's transfer id
    )

    # test 1: vote not granted if already voted for another candidate
    raft_node.voted_for = 43  # node voted for another candidate
    raft_node.current_term = 1  # node's term is equal to candidate's term
    assert request.term == raft_node.current_term
    response = await raft_node._serve_request_vote(request, metadata)
    assert raft_node.voted_for == 43
    assert response.vote_granted == False

    # test 2: vote not granted if node's term is greater than candidate's term
    raft_node.voted_for = None  # node has not voted for any candidate
    raft_node.current_term = 2  # node's term is greater than candidate's term
    assert request.term < raft_node.current_term
    response = await raft_node._serve_request_vote(request, metadata)
    assert raft_node.voted_for == None
    assert response.vote_granted == False

    # test 3: vote granted if not voted for another candidate
    #         and the candidate's term is greater than the node's term
    raft_node.voted_for = None
    raft_node.current_term = 0
    assert not request.term < raft_node.current_term
    response = await raft_node._serve_request_vote(request, metadata)
    assert raft_node.voted_for == 42
    assert response.vote_granted == True

    # test 4: vote granted if not voted for another candidate
    #         and the candidate's term is equal to the node's term
    raft_node.voted_for = None  # node has not voted for any candidate
    raft_node.current_term = 1  # node's term is equal to candidate's term
    assert not request.term < raft_node.current_term
    response = await raft_node._serve_request_vote(request, metadata)
    assert raft_node.voted_for == 42
    assert response.vote_granted == True


async def _unittest_raft_node_append_entries_rpc() -> None:
    #
    # Step 1: Append 3 log entries
    #   ____________ ____________ ____________ ____________
    #  | 0          | 1          | 2          | 3          |     Log index
    #  | 0          | 4          | 5          | 6          |     Log term
    #  | empty <= 0 | top_1 <= 7 | top_2 <= 8 | top_3 <= 9 |     Name <= value
    #  |____________|____________|____________|____________|
    #
    # Step 2: Replace log entry 3 with a new entry
    #   ____________
    #  | 3          |     Log index
    #  | 7          |     Log term
    #  | top_3 <= 10|     Name <= value
    #  |____________|
    #
    # Step 3: Replace log entries 2 and 3 with a new entries
    #   ____________ ____________
    #  | 2          | 3          |     Log index
    #  | 8          | 9          |     Log term
    #  | top_2 <= 11| top_3 <= 12|     Name <= value
    #  |____________|____________|
    #
    # Step 4: Add an additional log entry
    #   ____________
    #  | 4          |     Log index
    #  | 10         |     Log term
    #  | top_4 <= 13|     Name <= value
    #  |____________|
    #
    # Result:
    #   ____________ ____________ ____________ ____________ ____________
    #  | 0          | 1          | 2          | 3          | 4          |     Log index
    #  | 0          | 4          | 8          | 9          | 10         |     Log term
    #  | empty <= 0 | top_1 <= 7 | top_2 <= 10| top_3 <= 11| top_4 <= 13|     Name <= value
    #  |____________|____________|____________|____________|____________|
    #
    # Step 5: Try to append old log entry (nothing should change)
    #   ____________
    #  | 4          |     Log index
    #  | 9          |     Log term
    #  | top_4 <= 14|     Name <= value
    #  |____________|
    #
    # Step 6: Try to append valid log entry, however entry at prev_log_index term does not match
    #   ____________
    #  | 4          |     Log index
    #  | 11         |     Log term
    #  | top_4 <= 15|     Name <= value
    #  |____________|
    #
    #
    #  Every step check:
    #    - self.current_term
    #    - self.voted_for
    #    - self.log
    #    - self.commit_index

    ##### SETUP #####
    os.environ["UAVCAN__NODE__ID"] = "41"
    raft_node = RaftNode()
    raft_node.voted_for = 42
    index_zero_entry = sirius_cyber_corp.LogEntry_1(
        term=0,
        entry=sirius_cyber_corp.Entry_1(
            name=uavcan.primitive.String_1(value="empty"),
            value=0,
        ),
    )

    ##### STEP 1 #####
    new_entries = [
        sirius_cyber_corp.LogEntry_1(
            term=4,
            entry=sirius_cyber_corp.Entry_1(
                name=uavcan.primitive.String_1(value="top_1"),
                value=7,
            ),
        ),
        sirius_cyber_corp.LogEntry_1(
            term=5,
            entry=sirius_cyber_corp.Entry_1(
                name=uavcan.primitive.String_1(value="top_2"),
                value=8,
            ),
        ),
        sirius_cyber_corp.LogEntry_1(
            term=6,
            entry=sirius_cyber_corp.Entry_1(
                name=uavcan.primitive.String_1(value="top_3"),
                value=9,
            ),
        ),
    ]

    for index, new_entry in enumerate(new_entries):
        request = sirius_cyber_corp.AppendEntries_1.Request(
            term=6,
            prev_log_index=index,  # prev_log_index: 0, 1, 2
            prev_log_term=raft_node.log[index].term,
            log_entry=new_entry,
        )
        metadata = pycyphal.presentation.ServiceRequestMetadata(
            client_node_id=42,
            timestamp=time.time(),
            priority=0,
            transfer_id=0,
        )
        response = await raft_node._serve_append_entries(request, metadata)
        assert response.success == True

    assert raft_node.current_term == 6
    assert raft_node.voted_for == 42
<<<<<<< HEAD
    # assert raft_node.log[0] == index_zero_entry
    # assert raft_node.log == [index_zero_entry] + new_entries  # TODO: How to compare log entries?
=======
    # assert raft_node.log == [index_zero_entry] + new_entries # TODO: How to compare log entries?
    # assert raft_node.log[0] == index_zero_entry
>>>>>>> 9b18e4b7
    assert len(raft_node.log) == 1 + 3
    assert raft_node.log[0].term == 0
    assert raft_node.log[0].entry.value == 0
    assert raft_node.log[1].term == 4
    assert raft_node.log[1].entry.value == 7
    assert raft_node.log[2].term == 5
    assert raft_node.log[2].entry.value == 8
    assert raft_node.log[3].term == 6
    assert raft_node.log[3].entry.value == 9
    assert raft_node.commit_index == 3

    ##### STEP 2 #####
    new_entry = sirius_cyber_corp.LogEntry_1(
        term=7,
        entry=sirius_cyber_corp.Entry_1(
            name=uavcan.primitive.String_1(value="top_3"),
            value=10,
        ),
    )
    request = sirius_cyber_corp.AppendEntries_1.Request(
        term=7,
        prev_log_index=2,  # index of top_2
        prev_log_term=raft_node.log[2].term,
        log_entry=new_entry,
    )
    metadata = pycyphal.presentation.ServiceRequestMetadata(
        client_node_id=42,
        timestamp=time.time(),
        priority=0,
        transfer_id=0,
    )
    response = await raft_node._serve_append_entries(request, metadata)
    assert response.success == True

    assert raft_node.current_term == 7
    assert raft_node.voted_for == 42
    # TODO: How to compare log entries?
    assert len(raft_node.log) == 1 + 3
    assert raft_node.log[0].term == 0
    assert raft_node.log[0].entry.value == 0
    assert raft_node.log[1].term == 4
    assert raft_node.log[1].entry.value == 7
    assert raft_node.log[2].term == 5
    assert raft_node.log[2].entry.value == 8
    assert raft_node.log[3].term == 7
    assert raft_node.log[3].entry.value == 10
    assert raft_node.commit_index == 3

    ##### STEP 3 #####
    new_entries = [
        sirius_cyber_corp.LogEntry_1(
            term=8,
            entry=sirius_cyber_corp.Entry_1(
                name=uavcan.primitive.String_1(value="top_2"),
                value=11,
            ),
        ),
        sirius_cyber_corp.LogEntry_1(
            term=9,
            entry=sirius_cyber_corp.Entry_1(
                name=uavcan.primitive.String_1(value="top_3"),
                value=12,
            ),
        ),
    ]

    for index, new_entry in enumerate(new_entries):
        request = sirius_cyber_corp.AppendEntries_1.Request(
            term=9,
            prev_log_index=index + 1,  # index: 1, 2
            prev_log_term=raft_node.log[index + 1].term,
            log_entry=new_entry,
        )
        metadata = pycyphal.presentation.ServiceRequestMetadata(
            client_node_id=42,
            timestamp=time.time(),
            priority=0,
            transfer_id=0,
        )
        response = await raft_node._serve_append_entries(request, metadata)
        assert response.success == True

    assert raft_node.current_term == 9
    assert raft_node.voted_for == 42
    # TODO: How to compare log entries?
    assert len(raft_node.log) == 1 + 3
    assert raft_node.log[0].term == 0
    assert raft_node.log[0].entry.value == 0
    assert raft_node.log[1].term == 4
    assert raft_node.log[1].entry.value == 7
    assert raft_node.log[2].term == 8
    assert raft_node.log[2].entry.value == 11
    assert raft_node.log[3].term == 9
    assert raft_node.log[3].entry.value == 12

    ##### STEP 4 #####
    new_entry = sirius_cyber_corp.LogEntry_1(
        term=10,
        entry=sirius_cyber_corp.Entry_1(
            name=uavcan.primitive.String_1(value="top_4"),
            value=13,
        ),
    )
    request = sirius_cyber_corp.AppendEntries_1.Request(
        term=10,
        prev_log_index=3,  # index of top_3
        prev_log_term=raft_node.log[3].term,
        log_entry=new_entry,
    )
    metadata = pycyphal.presentation.ServiceRequestMetadata(
        client_node_id=42,
        timestamp=time.time(),
        priority=0,
        transfer_id=0,
    )
    response = await raft_node._serve_append_entries(request, metadata)
    assert response.success == True

    assert raft_node.current_term == 10
    assert raft_node.voted_for == 42
    # TODO: How to compare log entries?
    assert len(raft_node.log) == 1 + 4
    assert raft_node.log[0].term == 0
    assert raft_node.log[0].entry.value == 0
    assert raft_node.log[1].term == 4
    assert raft_node.log[1].entry.value == 7
    assert raft_node.log[2].term == 8
    assert raft_node.log[2].entry.value == 11
    assert raft_node.log[3].term == 9
    assert raft_node.log[3].entry.value == 12
    assert raft_node.log[4].term == 10
    assert raft_node.log[4].entry.value == 13

    ##### STEP 5 #####
    new_entry = sirius_cyber_corp.LogEntry_1(
        term=9,
        entry=sirius_cyber_corp.Entry_1(
            name=uavcan.primitive.String_1(value="top_4"),
            value=14,
        ),
    )
    request = sirius_cyber_corp.AppendEntries_1.Request(
        term=10,
        prev_log_index=3,
        prev_log_term=raft_node.log[3].term,
        log_entry=new_entry,
    )
    metadata = pycyphal.presentation.ServiceRequestMetadata(
        client_node_id=42,
        timestamp=time.time(),
        priority=0,
        transfer_id=0,
    )
    response = await raft_node._serve_append_entries(request, metadata)
    assert response.success == False

    assert raft_node.current_term == 10
    assert raft_node.voted_for == 42
    # TODO: How to compare log entries?
    assert len(raft_node.log) == 1 + 4
    assert raft_node.log[0].term == 0
    assert raft_node.log[0].entry.value == 0
    assert raft_node.log[1].term == 4
    assert raft_node.log[1].entry.value == 7
    assert raft_node.log[2].term == 8
    assert raft_node.log[2].entry.value == 11
    assert raft_node.log[3].term == 9
    assert raft_node.log[3].entry.value == 12
    assert raft_node.log[4].term == 10
    assert raft_node.log[4].entry.value == 13

    ##### STEP 6 #####
    new_entry = sirius_cyber_corp.LogEntry_1(
        term=11,
        entry=sirius_cyber_corp.Entry_1(
            name=uavcan.primitive.String_1(value="top_4"),
            value=15,
        ),
    )
    request = sirius_cyber_corp.AppendEntries_1.Request(
        term=11,
        prev_log_index=4,
        prev_log_term=raft_node.log[4].term - 1,  # term mismatch
        log_entry=new_entry,
    )
    metadata = pycyphal.presentation.ServiceRequestMetadata(
        client_node_id=42,
        timestamp=time.time(),
        priority=0,
        transfer_id=0,
    )
    response = await raft_node._serve_append_entries(request, metadata)
    assert response.success == False

    assert raft_node.current_term == 10
    assert raft_node.voted_for == 42
    # TODO: How to compare log entries?
    assert len(raft_node.log) == 1 + 4
    assert raft_node.log[0].term == 0
    assert raft_node.log[0].entry.value == 0
    assert raft_node.log[1].term == 4
    assert raft_node.log[1].entry.value == 7
    assert raft_node.log[2].term == 8
    assert raft_node.log[2].entry.value == 11
    assert raft_node.log[3].term == 9
    assert raft_node.log[3].entry.value == 12
    assert raft_node.log[4].term == 10
    assert raft_node.log[4].entry.value == 13<|MERGE_RESOLUTION|>--- conflicted
+++ resolved
@@ -458,12 +458,8 @@
     await asyncio.sleep(TERM_TIMEOUT)
     assert raft_node.current_term == 3
 
-<<<<<<< HEAD
-    # raft_node.close()  # TODO: fix this, it's not working
-=======
     raft_node.close()  # TODO: fix this, it's not working
     await asyncio.sleep(1)
->>>>>>> 9b18e4b7
 
 
 async def _unittest_raft_node_election_timeout() -> None:
@@ -699,13 +695,8 @@
 
     assert raft_node.current_term == 6
     assert raft_node.voted_for == 42
-<<<<<<< HEAD
-    # assert raft_node.log[0] == index_zero_entry
-    # assert raft_node.log == [index_zero_entry] + new_entries  # TODO: How to compare log entries?
-=======
     # assert raft_node.log == [index_zero_entry] + new_entries # TODO: How to compare log entries?
     # assert raft_node.log[0] == index_zero_entry
->>>>>>> 9b18e4b7
     assert len(raft_node.log) == 1 + 3
     assert raft_node.log[0].term == 0
     assert raft_node.log[0].entry.value == 0
